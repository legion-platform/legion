--- conflicted
+++ resolved
@@ -20,12 +20,12 @@
     component=jenkins    enclave=${EMPTY}
 
 Check if Nexus domain has been secured
-    [Tags]  core  security  auth
+    [Tags]  core  security  auth  apps
     [Template]    Check if component domain has been secured
     component=nexus    enclave=${EMPTY}
 
 Check if Grafana domain has been secured
-    [Tags]  core  security  auth
+    [Tags]  core  security  auth  apps
     [Template]    Check if component domain has been secured
     component=grafana    enclave=${EMPTY}
 
@@ -54,28 +54,15 @@
     [Template]    Secured component domain should not be accessible by invalid credentials
     component=jenkins    enclave=${EMPTY}
 
-<<<<<<< HEAD
 Check if Nexus domain does not auth with invalid creds
-    [Tags]  core  security   auth
+    [Tags]  core  security  auth  apps
     [Template]    Secured component domain should not be accessible by invalid credentials
     component=nexus    enclave=${EMPTY}
 
 Check if Grafana domain does not auth with invalid creds
-    [Tags]  core  security   auth
+    [Tags]  core  security  auth  apps
     [Template]    Secured component domain should not be accessible by invalid credentials
     component=grafana    enclave=${EMPTY}
-=======
-# TODO uncomment when would be secured
-#Check if Nexus domain does not auth with invalid creds
-#    [Tags]  core  security  auth  apps
-#    [Template]    Secured component domain should not be accessible by invalid credentials
-#    component=nexus    enclave=${EMPTY}
-#
-#Check if Grafana domain does not auth with invalid creds
-#    [Tags]  core  security  auth  apps
-#    [Template]    Secured component domain should not be accessible by invalid credentials
-#    component=grafana    enclave=${EMPTY}
->>>>>>> 4d8474a5
 
 Check if Grafana enclave does not auth with invalid creds
     [Tags]  core  security  auth  apps
@@ -117,28 +104,15 @@
     [Template]    Secured component domain should be accessible by valid credentials
     component=Dashboard    enclave=${EMPTY}
 
-<<<<<<< HEAD
 Check if Nexus domain can auth with valid creds
-    [Tags]  core  security  auth
+    [Tags]  core  security  auth  apps
     [Template]    Secured component domain should be accessible by valid credentials
     component=nexus    enclave=${EMPTY}
 
 Check if Grafana domain can auth with valid creds
-    [Tags]  core  security  auth
+    [Tags]  core  security  auth  apps
     [Template]    Secured component domain should be accessible by valid credentials
     component=grafana    enclave=${EMPTY}
-=======
-# TODO uncomment when would be secured
-#Check if Nexus domain can auth with valid creds
-#    [Tags]  core  security  auth  apps
-#    [Template]    Secured component domain should be accessible by valid credentials
-#    component=nexus    enclave=${EMPTY}
-#
-#Check if Grafana domain can auth with valid creds
-#    [Tags]  core  security  auth  apps
-#    [Template]    Secured component domain should be accessible by valid credentials
-#    component=grafana    enclave=${EMPTY}
->>>>>>> 4d8474a5
 
 Check if EDGE has been secured by token
      [Tags]  core  security  auth  apps
