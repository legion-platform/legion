#!/usr/bin/env python

try:
    import docker_bootup
except ImportError:
    pass

import sys
import argparse
import logging

from drun.pyserve import serve_model
from drun.deploy import build_model, deploy_model, undeploy_model, inspect

if __name__ == '__main__':
    parser = argparse.ArgumentParser(description='DRun Command-Line Interface')
    parser.add_argument('--verbose',
                        help='verbose log output',
                        action='store_true')
    subparsers = parser.add_subparsers()

    build_parser = subparsers.add_parser('build', description='build model into new docker image')
    build_parser.add_argument('model_file',
                              type=str, help='serialized model file name')
    build_parser.add_argument('model_id',
                              type=str, help='alpha-numeric identifier of the model to publish')
    build_parser.add_argument('--model-type',
                              type=str, help='drun-python, tensorflow, mleap',
                              default='drun-python')
    build_parser.add_argument('--python-package',
                              type=str, help='path to drun-python package wheel')
    build_parser.add_argument('--base-docker-image',
                              type=str, help='base docker image for new image')
    build_parser.add_argument('--docker-image-tag',
                              type=str, help='docker image tag')
    build_parser.set_defaults(func=build_model)

    deploy_parser = subparsers.add_parser('deploy', description='deploys a model into a new container')
<<<<<<< HEAD
    deploy_parser.add_argument('--model-file', type=str, help='serialized model file name')
    deploy_parser.add_argument('--model-id', type=str, help='alpha-numeric identifier of the model to publish')
    deploy_parser.add_argument('--model-type', type=str, help='drun-python, tensorflow, mleap', default='drun-python')
    deploy_parser.add_argument('--python-package', type=str, help='drun-python package', default=None)
    deploy_parser.add_argument('--docker-network', type=str)
=======
    deploy_parser.add_argument('--model-id',
                               type=str, help='model id')
    deploy_parser.add_argument('--docker-image',
                               type=str, help='docker sha256 image')
    deploy_parser.add_argument('--docker-network',
                               type=str, help='docker network')
>>>>>>> 42132be7
    deploy_parser.set_defaults(func=deploy_model)

    undeploy_parser = subparsers.add_parser('undeploy', description='kills all containers service the model')
    undeploy_parser.add_argument('model_id',
                                 type=str, help='identifier of the model')
    undeploy_parser.add_argument('--docker-network',
                                 type=str, help='docker network')
    undeploy_parser.set_defaults(func=undeploy_model)

    inspect_parser = subparsers.add_parser('inspect', description='get information about docker network state')
    inspect_parser.add_argument('--docker-network',
                                type=str, help='docker network')
    inspect_parser.set_defaults(func=inspect)

    pyserve_parser = subparsers.add_parser('pyserve', description='serve a python model')
    pyserve_parser.add_argument('model_file',
                                type=str)
    pyserve_parser.add_argument('model_id',
                                type=str)
    pyserve_parser.add_argument('--consul-addr',
                                type=str, help='Consul Agent IP address')
    pyserve_parser.add_argument('--consul-port',
                                type=int, help='Consul Agent port')
    pyserve_parser.add_argument('--legion-addr',
                                type=str)
    pyserve_parser.add_argument('--legion-port',
                                type=int)
    pyserve_parser.set_defaults(func=serve_model)

    pyserve_parser = subparsers.add_parser('pyserve-dummy', description='serve a dummy python model')
    pyserve_parser.add_argument('--consul-addr',
                                type=str, help='Consul Agent IP address')
    pyserve_parser.add_argument('--consul-port',
                                type=int, help='Consul Agent port')
    pyserve_parser.add_argument('--legion-addr',
                                type=str)
    pyserve_parser.add_argument('--legion-port',
                                type=int)
    pyserve_parser.set_defaults(func=serve_model)

    args = parser.parse_args(sys.argv[1:])

    v = vars(args)

    log_level = logging.DEBUG if args.verbose else logging.ERROR
    logging.basicConfig(level=log_level)
    logger = logging.getLogger("legion")

    if 'func' in v:
        args.func(args)
    else:
        parser.print_help()
        sys.exit(1)<|MERGE_RESOLUTION|>--- conflicted
+++ resolved
@@ -36,20 +36,12 @@
     build_parser.set_defaults(func=build_model)
 
     deploy_parser = subparsers.add_parser('deploy', description='deploys a model into a new container')
-<<<<<<< HEAD
-    deploy_parser.add_argument('--model-file', type=str, help='serialized model file name')
-    deploy_parser.add_argument('--model-id', type=str, help='alpha-numeric identifier of the model to publish')
-    deploy_parser.add_argument('--model-type', type=str, help='drun-python, tensorflow, mleap', default='drun-python')
-    deploy_parser.add_argument('--python-package', type=str, help='drun-python package', default=None)
-    deploy_parser.add_argument('--docker-network', type=str)
-=======
     deploy_parser.add_argument('--model-id',
                                type=str, help='model id')
     deploy_parser.add_argument('--docker-image',
                                type=str, help='docker sha256 image')
     deploy_parser.add_argument('--docker-network',
                                type=str, help='docker network')
->>>>>>> 42132be7
     deploy_parser.set_defaults(func=deploy_model)
 
     undeploy_parser = subparsers.add_parser('undeploy', description='kills all containers service the model')
