"""
Deploy logic for DRun
"""

import os
import shutil
import logging

import drun.utils
from drun.utils import Colors
import drun.io

import docker
from jinja2 import Environment, PackageLoader, select_autoescape

LOGGER = logging.getLogger('deploy')


<<<<<<< HEAD
# TODO Model version info must be embedded to image
def build_docker_image(baseimage, model_id, model_file, labels, python_package=None):
=======
def generate_docker_labels_for_image(model_file, args):
    """
    Generate docker image labels from model file
    :param model_file: str path to model file
    :param args: command arguments
    :return: dict of labels str => str
    """
    with drun.io.ModelContainer(model_file, do_not_load_model=True) as container:
        base = {
            'com.epam.drun.model.id': args.model_id,
            'com.epam.drun.model.version': container.get('model.version', 'undefined'),
            'com.epam.drun.class': 'pyserve',
            'com.epam.drun.container_type': 'model'
        }
        for key, value in container.items():
            base['com.epam.' + key] = value

        return base


def generate_docker_labels_for_container(image):
    """
    Build container labels from image labels (copy)
    :param image: docker.models.image.Image
    :return: dict of labels str => str
    """
    return image.labels


def build_docker_image(client, base_image, model_id, model_file, labels, python_package, docker_image_tag):
>>>>>>> 42132be7
    """
    Build docker image from base image and model file
    :param client: docker client
    :param base_image: name of base image
    :param model_id: model id
    :param model_file: path to model file
    :param labels: dict of image labels
    :param python_package: str path to wheel or None for install from PIP
<<<<<<< HEAD
=======
    :param docker_image_tag: str docker image tag
>>>>>>> 42132be7
    :return: docker.models.Image
    """
    with drun.utils.TemporaryFolder('legion-docker-build') as temp_directory:
        folder, model_filename = os.path.split(model_file)

        shutil.copy2(model_file, os.path.join(temp_directory.path, model_filename))

        install_target = 'drun'

<<<<<<< HEAD
    install_target = 'drun'
    custom_target = False

    if python_package:
        if not os.path.exists(python_package):
            raise Exception('Python package file not found: %s' % python_package)

        install_target = os.path.basename(python_package)
        custom_target = True

        shutil.copy2(python_package, os.path.join(tmpdir, install_target))

    env = Environment(
        loader=PackageLoader(__name__, 'templates'),
        autoescape=select_autoescape(['tmpl'])
    )
=======
        if python_package:
            if not os.path.exists(python_package):
                raise Exception('Python package file not found: %s' % python_package)
>>>>>>> 42132be7

            install_target = os.path.basename(python_package)
            shutil.copy2(python_package, os.path.join(temp_directory.path, install_target))

<<<<<<< HEAD
    with open(os.path.join(tmpdir, 'Dockerfile'), 'w') as file:
        file.write(template.render({
            'DOCKER_BASE_IMAGE': baseimage,
            'MODEL_ID': model_id,
            'MODEL_FILE': model_filename,
            'PIP_INSTALL_TARGET': install_target,
            'PIP_CUSTOM_TARGET': custom_target
        }))

    client = docker.from_env()

    LOGGER.info('Building docker image in folder %s' % (tmpdir))
    image = client.images.build(
        tag='model-%s' % model_id,
        nocache=True,
        path=tmpdir,
        rm=True,
        labels=labels
    )
=======
        env = Environment(
            loader=PackageLoader(__name__, 'templates'),
            autoescape=select_autoescape(['tmpl'])
        )

        template = env.get_template('Dockerfile.tmpl')
>>>>>>> 42132be7

        with open(os.path.join(temp_directory.path, 'Dockerfile'), 'w') as file:
            file.write(template.render({
                'DOCKER_BASE_IMAGE': base_image,
                'MODEL_ID': model_id,
                'MODEL_FILE': model_filename,
                'PIP_INSTALL_TARGET': install_target,
                'PIP_CUSTOM_TARGET': install_target != 'drun'
            }))

        LOGGER.info('Building docker image in folder %s' % (temp_directory.path))
        image = client.images.build(
            tag=docker_image_tag,
            nocache=True,
            path=temp_directory.path,
            rm=True,
            labels=labels
        )

        return image


def find_network(client, args):
    """
    Find DRun network on docker host
    :param client: docker.client
    :param args: args with .docker_network item
    :return: str id of network
    """
    network_id = args.docker_network

    if network_id is None:
        LOGGER.debug('No network provided, trying to detect an active DRun network')
        nets = client.networks.list()
        for network in nets:
            name = network.name
            if name.startswith('drun'):
                LOGGER.info('Detected network %s', name)
                network_id = network.id
                break
    else:
        if network_id not in client.networks.list():
            network_id = None

    if not network_id:
        LOGGER.error('Using empty docker network')

    return network_id


def build_docker_client(args):
    """
    Create docker client
    :param args: args
    :return: docker.Client
    """
    client = docker.from_env()
    return client


def build_model(args):
    """
    Build model
    :param args:
    :return: docker.Image
    """
    client = build_docker_client(args)

    if not os.path.exists(args.model_file):
        raise Exception('Cannot find model file: %s' % args.model_file)

    image_labels = generate_docker_labels_for_image(args.model_file, args)

    base_docker_image = args.base_docker_image
    if not base_docker_image:
        base_docker_image = 'drun/base-python-image:latest'

    image = build_docker_image(
        client,
        base_docker_image,
        args.model_id,
        args.model_file,
<<<<<<< HEAD
        labels,
        args.python_package
=======
        image_labels,
        args.python_package,
        args.docker_image_tag
>>>>>>> 42132be7
    )

    LOGGER.info('Built image: %s', image)
    return image


def deploy_model(args):
    """
    Deploy model to docker host
    :param args: args with .model_id, .model_file, .docker_network
    :return: docker.model.Container new instance
    """
    client = build_docker_client(args)
    network_id = find_network(client, args)

    if args.model_id and args.docker_image:
        raise Exception('Use only model-id or docker-image')

    current_containers = get_stack_containers_and_images(client, network_id)

    if args.model_id:
        for image in current_containers['model_images']:
            model_name = image.labels.get('com.epam.drun.model.id', None)
            if model_name == args.model_id:
                image = image
                model_id = model_name
                break
        else:
            raise Exception('Cannot found image for model_id = %s' % (args.model_id,))
    elif args.docker_image:
        image = client.images.get(args.docker_image)
        model_id = image.labels.get('com.epam.drun.model.id', None)
        if not model_id:
            raise Exception('Cannot detect model_id in image')
    else:
        raise Exception('Provide model-id or docker-image')

    # Detect current existing containers with models, stop and remove them
    LOGGER.info('Founding containers with model_id=%s' % model_id)

    for container in current_containers['models']:
        model_name = container.labels.get('com.epam.drun.model.id', None)
        if model_name == model_id:
            LOGGER.info('Stopping container #%s' % container.short_id)
            container.stop()
            LOGGER.info('Removing container #%s' % container.short_id)
            container.remove()

    container_labels = generate_docker_labels_for_container(image)

    LOGGER.info('Starting container with image #%s for model %s' % (image.short_id, model_id))
    container = client.containers.run(image,
                                      network=network_id,
                                      stdout=True,
                                      stderr=True,
                                      detach=True,
                                      labels=container_labels)
    return container


def undeploy_model(args):
    """
    Undeploy model from Docker Host
    :param args: arguments
    :return: None
    """
    client = build_docker_client(args)
    network_id = find_network(client, args)

    current_containers = get_stack_containers_and_images(client, network_id)

    for container in current_containers['models']:
        model_name = container.labels.get('com.epam.drun.model.id', None)
        if model_name == args.model_id:
            target_container = container
            break
    else:
        raise Exception('Cannot found container for model_id = %s' % (args.model_id,))

    LOGGER.info('Stopping container #%s' % target_container.short_id)
    target_container.stop()
    LOGGER.info('Removing container #%s' % target_container.short_id)
    target_container.remove()


def get_stack_containers_and_images(client, network_id):
    """
    Get information about DRun containers and images
    :param client: docker.Client client
    :param network_id: docker network
    :return: dict with lists 'services', 'models' and 'model_images'
    """
    containers = client.containers.list(True)
    containers = [c
                  for c in containers
                  if 'com.epam.drun.container_type' in c.labels
                  and (not network_id
                       or network_id in (n['NetworkID'] for n in c.attrs['NetworkSettings']['Networks'].values()))]

    images = client.images.list(filters={'label': 'com.epam.drun.container_type'})

    return {
        'services': [c for c in containers if c.labels['com.epam.drun.container_type'] == 'service'],
        'models': [c for c in containers if c.labels['com.epam.drun.container_type'] == 'model'],
        'model_images': [i for i in images if i.labels['com.epam.drun.container_type'] == 'model'],
    }


def inspect(args):
    """
    Print information about current containers / images state
    :param args: arguments
    :return: None
    """
    client = build_docker_client(args)
    network_id = find_network(client, args)
    containers = get_stack_containers_and_images(client, network_id)

    all_required_containers_is_ok = True

    print('%sServices:%s' % (Colors.BOLD, Colors.ENDC))
    for container in containers['services']:
        is_running = container.status == 'running'
        container_name = container.labels.get('com.epam.drun.container_description', container.image.tags[0])
        container_required = container.labels.get('com.epam.drun.container_required', 'true').lower()
        container_required = container_required in ('1', 'yes', 'true')
        container_status = container.status

        if is_running:
            line_color = Colors.OKGREEN
        elif container_required:
            line_color = Colors.FAIL
            all_required_containers_is_ok = False
        else:
            line_color = Colors.WARNING

        if container.status == 'exited':
            exit_code = container.attrs['State']['ExitCode']
            container_status = 'exited with code %d' % (exit_code,)
        elif container.status == 'running':
            ports = list(container.attrs['NetworkSettings']['Ports'].values())
            ports = [item['HostPort'] for sublist in ports if sublist for item in sublist if item]

            if ports:
                container_status = 'running on ports: %s' % (', '.join(ports),)
        print('%s*%s %s #%s - %s%s%s' % (line_color, Colors.ENDC,
                                         container_name, container.short_id,
                                         line_color, container_status, Colors.ENDC))

    if not containers['services']:
        all_required_containers_is_ok = False
        print('%s-- looks like DRun stack hasn\'t been deployed --%s' % (Colors.FAIL, Colors.ENDC))

    print('%sModel instances:%s' % (Colors.BOLD, Colors.ENDC))
    for container in containers['models']:
        is_running = container.status == 'running'
        line_color = Colors.OKGREEN if is_running else Colors.FAIL
        container_status = '%s #%s' % (container.status, container.short_id)

        model_name = container.labels.get('com.epam.drun.model.id', 'Undefined model ' + ','.join(container.image.tags))
        model_image_id = container.image.short_id
        model_version = container.labels.get('com.epam.drun.model.version', '?')

        print('%s*%s %s%s%s #%s (version: %s) - %s%s%s' % (line_color, Colors.ENDC,
                                                           Colors.UNDERLINE, model_name, Colors.ENDC,
                                                           model_image_id, model_version,
                                                           line_color, container_status, Colors.ENDC))

    if not containers['models']:
        print('%s-- cannot find any model instances --%s' % (Colors.WARNING, Colors.ENDC))

    print('%sModel images:%s' % (Colors.BOLD, Colors.ENDC))
    for image in containers['model_images']:
        model_name = image.labels.get('com.epam.drun.model.id', 'Undefined model')
        model_image_id = image.short_id
        model_version = image.labels.get('com.epam.drun.model.version', '?')
        print('* %s%s%s #%s (version: %s)' % (Colors.UNDERLINE, model_name, Colors.ENDC, model_image_id, model_version))

    if not containers['model_images']:
        print('%s-- cannot find any model images --%s' % (Colors.WARNING, Colors.ENDC))

    if not all_required_containers_is_ok:
        return 2<|MERGE_RESOLUTION|>--- conflicted
+++ resolved
@@ -16,10 +16,6 @@
 LOGGER = logging.getLogger('deploy')
 
 
-<<<<<<< HEAD
-# TODO Model version info must be embedded to image
-def build_docker_image(baseimage, model_id, model_file, labels, python_package=None):
-=======
 def generate_docker_labels_for_image(model_file, args):
     """
     Generate docker image labels from model file
@@ -50,7 +46,6 @@
 
 
 def build_docker_image(client, base_image, model_id, model_file, labels, python_package, docker_image_tag):
->>>>>>> 42132be7
     """
     Build docker image from base image and model file
     :param client: docker client
@@ -59,10 +54,7 @@
     :param model_file: path to model file
     :param labels: dict of image labels
     :param python_package: str path to wheel or None for install from PIP
-<<<<<<< HEAD
-=======
     :param docker_image_tag: str docker image tag
->>>>>>> 42132be7
     :return: docker.models.Image
     """
     with drun.utils.TemporaryFolder('legion-docker-build') as temp_directory:
@@ -72,60 +64,19 @@
 
         install_target = 'drun'
 
-<<<<<<< HEAD
-    install_target = 'drun'
-    custom_target = False
-
-    if python_package:
-        if not os.path.exists(python_package):
-            raise Exception('Python package file not found: %s' % python_package)
-
-        install_target = os.path.basename(python_package)
-        custom_target = True
-
-        shutil.copy2(python_package, os.path.join(tmpdir, install_target))
-
-    env = Environment(
-        loader=PackageLoader(__name__, 'templates'),
-        autoescape=select_autoescape(['tmpl'])
-    )
-=======
         if python_package:
             if not os.path.exists(python_package):
                 raise Exception('Python package file not found: %s' % python_package)
->>>>>>> 42132be7
 
             install_target = os.path.basename(python_package)
             shutil.copy2(python_package, os.path.join(temp_directory.path, install_target))
 
-<<<<<<< HEAD
-    with open(os.path.join(tmpdir, 'Dockerfile'), 'w') as file:
-        file.write(template.render({
-            'DOCKER_BASE_IMAGE': baseimage,
-            'MODEL_ID': model_id,
-            'MODEL_FILE': model_filename,
-            'PIP_INSTALL_TARGET': install_target,
-            'PIP_CUSTOM_TARGET': custom_target
-        }))
-
-    client = docker.from_env()
-
-    LOGGER.info('Building docker image in folder %s' % (tmpdir))
-    image = client.images.build(
-        tag='model-%s' % model_id,
-        nocache=True,
-        path=tmpdir,
-        rm=True,
-        labels=labels
-    )
-=======
         env = Environment(
             loader=PackageLoader(__name__, 'templates'),
             autoescape=select_autoescape(['tmpl'])
         )
 
         template = env.get_template('Dockerfile.tmpl')
->>>>>>> 42132be7
 
         with open(os.path.join(temp_directory.path, 'Dockerfile'), 'w') as file:
             file.write(template.render({
@@ -208,14 +159,9 @@
         base_docker_image,
         args.model_id,
         args.model_file,
-<<<<<<< HEAD
-        labels,
-        args.python_package
-=======
         image_labels,
         args.python_package,
         args.docker_image_tag
->>>>>>> 42132be7
     )
 
     LOGGER.info('Built image: %s', image)
