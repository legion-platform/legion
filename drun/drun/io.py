--- conflicted
+++ resolved
@@ -7,14 +7,12 @@
 from drun.types import deduct_types_on_pandas_df
 
 import dill
-<<<<<<< HEAD
 import os
 import zipfile
 import tempfile
 
 import drun
 from drun.model import ScipyModel, IMLModel
-=======
 from pandas import DataFrame
 
 
@@ -40,7 +38,6 @@
         raise Exception('Provided invalid param types: not tuple[DataFrame, dict] or DataFrame')
 
     return deduct_types_on_pandas_df(data_frame=pandas_df_sample, extra_columns=custom_props)
->>>>>>> b3ff8a77
 
 
 class ModelContainer:
@@ -148,16 +145,10 @@
     :param filename: the location to write down the model
     :param apply_func: an apply function DF->DF
     :param prepare_func: a function to prepare input DF->DF
-<<<<<<< HEAD
-    :param param_types:
-    :param version: str version of model
-    :return: instance of model
-=======
     :param param_types: tuple of pandas DF with custom dict or pandas DF.
     Custom dict contains of column_name => drun.BaseType
     :param version: str of version
     :return: ScipyModel model instance
->>>>>>> b3ff8a77
     """
     if prepare_func is None:
         def prepare_func(input_dict):
@@ -176,19 +167,4 @@
     with ModelContainer(filename, is_write=True) as container:
         container.save(model)
 
-<<<<<<< HEAD
     return model
-=======
-    return model
-
-
-def load_model(filename):
-    """
-    Load a model bundle from the given file
-    :param filename: A name of the model bundle
-    :return: an implementation of drun.model.IMLModel
-    """
-    with open(filename, 'rb') as file:
-        model = dill.load(file)
-        return model
->>>>>>> b3ff8a77
