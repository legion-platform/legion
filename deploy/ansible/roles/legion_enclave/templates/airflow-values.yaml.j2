--- conflicted
+++ resolved
@@ -66,7 +66,6 @@
   url_suffix: {{ enclave }}
   tls:
     enabled: true
-<<<<<<< HEAD
 {% if dex.enabled == true %}
   annotations:
     nginx.ingress.kubernetes.io/auth-signin: https://auth.{{ cluster_name }}/oauth2/start?rd=https://$host$request_uri$is_args$args
@@ -75,7 +74,5 @@
       auth_request_set $token $upstream_http_authorization;
       proxy_set_header Authorization $token;
 {% endif %}
-=======
 
-legion_release: "legion-{{ enclave }}"
->>>>>>> 8386022f
+legion_release: "legion-{{ enclave }}"