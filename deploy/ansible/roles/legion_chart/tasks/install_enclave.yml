---

- name: Remove legion chart
  shell: helm --kube-context {{ cluster_name }} delete --purge legion-{{ enclave }}
  ignore_errors: true

- name: "Remove {{ enclave }} namespace"
  shell: "kubectl --context {{ cluster_name }} delete namespace {{ enclave }} --ignore-not-found=true --grace-period=10"

- name: "Check that {{ enclave }} namespace has been removed"
  shell: "kubectl --context {{ cluster_name }} get namespace {{ enclave }}"
  register: namespace_check
  until: namespace_check.stderr.find(' not found') != -1
  retries: 5
  delay: 10
  ignore_errors: true

- name: WORKAROUND delete pods in phase terminating
  shell: kubectl --context {{ cluster_name }} --namespace {{ enclave }}  delete --grace-period=0 --force po $(kubectl --context {{ cluster_name }} --namespace {{ enclave }} get po -o wide | grep Terminating | awk '{ print $1 }') || true

- name: Create namespace configurate file
  template:
    src: namespace.yaml.j2
    dest: ~/namespace.{{ enclave }}.yaml
    mode: 0644

- name: "Create {{ enclave }} namespace"
<<<<<<< HEAD
  shell: "kubectl apply -f ~/namespace.{{ enclave }}.yaml"
=======
  shell: "kubectl --context {{ cluster_name }} create namespace {{ enclave }}"
>>>>>>> d3a19b11

- name: Copy TLS secret
  shell: "kubectl --context {{ cluster_name }} get secret {{ source_secret_name }} -o json --namespace default | jq '.metadata.namespace = \"{{ enclave }}\"' | jq '.metadata.name = \"{{ root_domain }}-tls\"' | kubectl --context {{ cluster_name }} create -f  -"

- name: Update dependencies of legion chart
  shell: helm --kube-context {{ cluster_name }} dependency update
  args:
    chdir: ../helms/legion

- name: Generate jupyter hub proxy secret
  command: python -c 'import os, binascii; print(binascii.b2a_hex(os.urandom(60))[:32])'
  register: jupyter_hub_proxy_secret_output

- name: Create legion configuration (values) file
  template:
    src: legion-values.yaml.j2
    dest: ~/legion-values.yaml
    mode: 0644
  vars:
    jupyter_hub_proxy_secret: "{{ jupyter_hub_proxy_secret_output.stdout }}"
    git_secret_name: legion-git-deploy

- name: Pre run with dumping
  shell: "helm --kube-context {{ cluster_name }} install legion --name legion-{{ enclave }} --namespace {{ enclave }} --debug --dry-run -f  ~/legion-values.yaml"
  register: helm_legion_install_output
  args:
    chdir: ../helms

- name: Save pre run result
  copy:
    content: "{{ helm_legion_install_output.stdout }}"
    dest: ./helm.legion_{{ enclave }}.debug

- name: Install legion chart
  shell: "helm --kube-context {{ cluster_name }} install legion --name legion-{{ enclave }} --namespace {{ enclave }} --wait --timeout 600 -f  ~/legion-values.yaml"
  args:
    chdir: ../helms

- name: Run HELM status checker
  shell: "payloads/examine_helm_deployed legion-{{ enclave }}"

- name: Dump current HELM status
  shell: "helm --kube-context {{ cluster_name }} status legion-{{ enclave }}"
  register: helm_legion_status_output

- name: Save HELM status localy
  copy:
    content: "{{ helm_legion_status_output.stdout }}"
    dest: "./helm.legion_{{ enclave }}.status"<|MERGE_RESOLUTION|>--- conflicted
+++ resolved
@@ -25,11 +25,7 @@
     mode: 0644
 
 - name: "Create {{ enclave }} namespace"
-<<<<<<< HEAD
-  shell: "kubectl apply -f ~/namespace.{{ enclave }}.yaml"
-=======
-  shell: "kubectl --context {{ cluster_name }} create namespace {{ enclave }}"
->>>>>>> d3a19b11
+  shell: "kubectl --context {{ cluster_name }} apply -f ~/namespace.{{ enclave }}.yaml"
 
 - name: Copy TLS secret
   shell: "kubectl --context {{ cluster_name }} get secret {{ source_secret_name }} -o json --namespace default | jq '.metadata.namespace = \"{{ enclave }}\"' | jq '.metadata.name = \"{{ root_domain }}-tls\"' | kubectl --context {{ cluster_name }} create -f  -"
