---
<<<<<<< HEAD
- name: Get airflow chart status
  shell: helm ls --all airflow
  register: airflow_deployment_status

- set_fact:
    airflow_deployed: "{{ airflow_deployment_status.stdout_lines|length > 1 }}"

- name: Remove airflow chart
  shell: helm delete --purge airflow
  when: airflow_deployed

- name: WORKAROUND delete pods in phase terminating
  shell: kubectl delete --grace-period=0 --force po $(kubectl get po -o wide | grep Terminating | awk '{ print $1 }') || true

- name: Remove legion core chart
  shell: payloads/helm_delete_by_chart_name airflow
  ignore_errors: true
=======
- name: Remove legion core chart
  shell: ~/helms/helm_delete_by_chart_name airflow

- name: Install PIP
  become: true
  command: apt install --no-install-recommends --assume-yes python-pip

- name: Install crypto package
  become: true
  command: python -m pip install cryptography
>>>>>>> 26b4718b

- name: Generate fernet key
  command: python -c 'from cryptography.fernet import Fernet; FERNET_KEY = Fernet.generate_key().decode(); print(FERNET_KEY)'
  register: fernet_key_output

- name: Generate flask key
  command: python -c 'import os, binascii; print(binascii.b2a_hex(os.urandom(60))[:32])'
  register: flask_key_output

- name: Create airflow configuration (values) file
  template:
    src: airflow-values.yaml.j2
    dest: ~/airflow-values.yaml
    mode: 0644
  vars:
    secret_fernet_key: "{{ fernet_key_output.stdout }}"
    secret_flask: "{{ flask_key_output.stdout }}"

- name: Pre run with dumping
  shell: helm install airflow --name airflow --debug --dry-run -f  ~/airflow-values.yaml
  register: helm_airflow_install_output
  args:
    chdir: ../helms

- name: Save pre run result
  copy:
    content: "{{ helm_airflow_install_output.stdout }}"
    dest: ./helm.airflow.debug

- name: Install airflow chart
  shell: helm install airflow --name airflow --wait --timeout 600 -f  ~/airflow-values.yaml
  args:
    chdir: ../helms

- name: Dump current HELM status
  shell: helm status airflow
  register: helm_airflow_status_output

- name: Save HELM status localy
  local_action:
    module: copy
    content: "{{ helm_airflow_status_output.stdout }}"
    dest: ./helm.airflow.status<|MERGE_RESOLUTION|>--- conflicted
+++ resolved
@@ -1,5 +1,5 @@
 ---
-<<<<<<< HEAD
+
 - name: Get airflow chart status
   shell: helm ls --all airflow
   register: airflow_deployment_status
@@ -17,18 +17,6 @@
 - name: Remove legion core chart
   shell: payloads/helm_delete_by_chart_name airflow
   ignore_errors: true
-=======
-- name: Remove legion core chart
-  shell: ~/helms/helm_delete_by_chart_name airflow
-
-- name: Install PIP
-  become: true
-  command: apt install --no-install-recommends --assume-yes python-pip
-
-- name: Install crypto package
-  become: true
-  command: python -m pip install cryptography
->>>>>>> 26b4718b
 
 - name: Generate fernet key
   command: python -c 'from cryptography.fernet import Fernet; FERNET_KEY = Fernet.generate_key().decode(); print(FERNET_KEY)'
