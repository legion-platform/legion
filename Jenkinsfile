class Globals {
    static String rootCommit = null
    static String baseVersion = null
    static String localVersion = null
}

def UploadDockerImage(imageName) {
    sh """
    docker tag ${imageName} ${params.DockerRegistry}/${imageName}:latest
    docker tag ${imageName} ${params.DockerRegistry}/${imageName}:${Globals.baseVersion}
    docker tag ${imageName} ${params.DockerRegistry}/${imageName}:${Globals.baseVersion}-${Globals.localVersion}
    docker push ${params.DockerRegistry}/${imageName}:latest
    docker push ${params.DockerRegistry}/${imageName}:${Globals.baseVersion}
    docker push ${params.DockerRegistry}/${imageName}:${Globals.baseVersion}-${Globals.localVersion}
    """
}

node {
    try {
        timestamps {
            stage('Checkout GIT'){
                checkout scm
                Globals.rootCommit = sh returnStdout: true, script: 'git rev-parse --short HEAD 2> /dev/null | sed  "s/\\(.*\\)/\\1/"'
                Globals.rootCommit = Globals.rootCommit.trim()
            }

            stage('Install build dependencies'){
                sh '''
                sudo rm -rf .venv
                virtualenv .venv -p $(which python3)

                sudo chmod a+r -R .
                cd legion
                ../.venv/bin/pip3 install -r requirements/base.txt
                ../.venv/bin/pip3 install -r requirements/test.txt
                '''
            }

            parallel (
                'Build Python packages': {
                    sh '''
                    cd legion_test
                    ../.venv/bin/python3 setup.py sdist
                    ../.venv/bin/python3 setup.py bdist_wheel
                    ../.venv/bin/python3 setup.py develop
                    cd -
                    '''
        
                    def version = sh returnStdout: true, script: '.venv/bin/update_version_id --extended-output legion/legion/version.py'
                    print("Detected legion version:\n" + version)
        
                    version = version.split("\n")
                    Globals.baseVersion = version[1]
                    Globals.localVersion = version[2]
        
                    currentBuild.description = "${Globals.baseVersion} ${Globals.localVersion} ${params.GitBranch}"
                    print("Base version " + Globals.baseVersion + " local version " + Globals.localVersion)
        
                    print('Building shared artifact')
                    envFile = 'file.env'
                    sh """
                    rm -f $envFile
                    touch $envFile
                    echo "BASE_VERSION=${Globals.baseVersion}" >> $envFile
                    echo "LOCAL_VERSION=${Globals.localVersion}" >> $envFile
                    """
                    archiveArtifacts envFile
        
                    print('Build and distributing legion_test')
                    sh """
                    cp legion/legion/version.py legion_test/legion_test/version.py
                    cd legion_test
                    ../.venv/bin/python3 setup.py sdist
                    ../.venv/bin/python3 setup.py sdist upload -r ${params.PyPiDistributionTargetName}
                    ../.venv/bin/python3 setup.py bdist_wheel
                    ../.venv/bin/python3 setup.py develop
                    cd -
                    """
        
                    print('Build and distributing legion')
                    sh """
                    cd legion
                    ../.venv/bin/python3 setup.py sdist
                    ../.venv/bin/python3 setup.py sdist upload -r ${params.PyPiDistributionTargetName}
                    ../.venv/bin/python3 setup.py bdist_wheel
                    ../.venv/bin/python3 setup.py develop
                    cd -
                    """

                    print('Build and distributing legion_airflow')
                    sh """
                    cp legion/legion/version.py legion_airflow/legion_airflow/version.py
                    cd legion_airflow
                    ../.venv/bin/pip install -r requirements/base.txt
                    ../.venv/bin/pip install -r requirements/test.txt
                    ../.venv/bin/python3 setup.py sdist
                    ../.venv/bin/python3 setup.py sdist upload -r ${params.PyPiDistributionTargetName}
                    ../.venv/bin/python3 setup.py bdist_wheel
                    ../.venv/bin/python3 setup.py develop
                    cd -
<<<<<<< HEAD
                    """   
                }, 'Build docs': {
                    fullBuildNumber = env.BUILD_NUMBER
                    fullBuildNumber.padLeft(4, '0')

                    sh '''
                    cd legion
                    LEGION_VERSION="\$(../.venv/bin/python3 -c 'import legion; print(legion.__version__);')"
                    cd docs
                    sphinx-apidoc -f --private -o source/ ../legion/ -V "\$LEGION_VERSION"
                    sed -i "s/'1.0'/'\$LEGION_VERSION'/" source/conf.py
                    make html
                    find build/html -type f -name '*.html' | xargs sed -i -r 's/href="(.*)\\.md"/href="\\1.html"/'
                    cd ../../
                    '''

                    sh "cd legion && cp -rf docs/build/html/ \"${params.LocalDocumentationStorage}\$(../.venv/bin/python3 -c 'import legion; print(legion.__version__);')/\""
=======
                    """
>>>>>>> 6341d7e3
                }, 'Run Python code analyzers': {
                    sh '''
                    cd legion
                    ../.venv/bin/pycodestyle legion
                    ../.venv/bin/pycodestyle tests
                    ../.venv/bin/pydocstyle legion
    
                    export TERM="linux"
                    rm -f pylint.log
                    ../.venv/bin/pylint legion >> pylint.log || exit 0
                    ../.venv/bin/pylint tests >> pylint.log || exit 0
                    cd ..
                    '''
    
                    archiveArtifacts 'legion/pylint.log'
                    warnings canComputeNew: false, canResolveRelativePaths: false, categoriesPattern: '', defaultEncoding: '',  excludePattern: '', healthy: '', includePattern: '', messagesPattern: '', parserConfigurations: [[   parserName: 'PyLint', pattern: 'legion/pylint.log']], unHealthy: ''

                    sh '''
                    cd legion_airflow
                    ../.venv/bin/pycodestyle legion_airflow
                    ../.venv/bin/pycodestyle tests
                    ../.venv/bin/pydocstyle legion_airflow

                    ../.venv/bin/pylint legion_airflow >> pylint.log || exit 0
                    ../.venv/bin/pylint tests >> pylint.log || exit 0
                    cd ..
                    '''

                    archiveArtifacts 'legion_airflow/pylint.log'
                    warnings canComputeNew: false, canResolveRelativePaths: false, categoriesPattern: '', defaultEncoding: '',  excludePattern: '', healthy: '', includePattern: '', messagesPattern: '', parserConfigurations: [[   parserName: 'PyLint', pattern: 'legion_airflow/pylint.log']], unHealthy: ''

                }, 'Build Jenkins plugin': {
                    sh """
                    mvn -f k8s/jenkins/legion-jenkins-plugin/pom.xml clean
                    mvn -f k8s/jenkins/legion-jenkins-plugin/pom.xml versions:set -DnewVersion=${Globals.baseVersion}-${Globals.localVersion}
                    mvn -f k8s/jenkins/legion-jenkins-plugin/pom.xml install
                    """
                    archiveArtifacts 'k8s/jenkins/legion-jenkins-plugin/target/legion-jenkins-plugin.hpi'
    
                    withCredentials([[
                         $class: 'UsernamePasswordMultiBinding',
                         credentialsId: 'nexus-local-repository',
                         usernameVariable: 'USERNAME',
                         passwordVariable: 'PASSWORD']]) {
                        sh """
                        curl -v -u $USERNAME:$PASSWORD \
                        --upload-file k8s/jenkins/legion-jenkins-plugin/target/legion-jenkins-plugin.hpi \
                        ${params.JenkinsPluginsRepositoryStore}/${Globals.baseVersion}-${Globals.localVersion}/legion-jenkins-plugin.hpi
        
                        curl -v -u $USERNAME:$PASSWORD \
                        --upload-file k8s/jenkins/legion-jenkins-plugin/target/legion-jenkins-plugin.hpi \
                        ${params.JenkinsPluginsRepositoryStore}/${Globals.baseVersion}/legion-jenkins-plugin.hpi
        
                        curl -v -u $USERNAME:$PASSWORD \
                        --upload-file k8s/jenkins/legion-jenkins-plugin/target/legion-jenkins-plugin.hpi \
                        ${params.JenkinsPluginsRepositoryStore}/latest/legion-jenkins-plugin.hpi
                        """
                    }
                }
            )
            parallel (
                'Build Base Docker image': {
                    dockerCacheArg = (params.EnableDockerCache) ? '' : '--no-cache'
                    sh """
                    cd base-python-image
                    docker build $dockerCacheArg -t legion/base-python-image .
                    """
                    UploadDockerImage('legion/base-python-image')
                }, 'Build docs': {
                    fullBuildNumber = env.BUILD_NUMBER
                    fullBuildNumber.padLeft(4, '0')

                    sh '''
                    cd legion
                    LEGION_VERSION="\$(../.venv/bin/python3 -c 'import legion; print(legion.__version__);')"
                    cd docs
                    sphinx-apidoc -f --private -o source/ ../legion/ -V "\$LEGION_VERSION"
                    sed -i "s/'1.0'/'\$LEGION_VERSION'/" source/conf.py
                    make html
                    find build/html -type f -name '*.html' | xargs sed -i -r 's/href="(.*)\\.md"/href="\\1.html"/'
                    cd ../../
                    '''

                    sh "cd legion && cp -rf docs/build/html/ \"${params.LocalDocumentationStorage}\$(../.venv/bin/python3 -c 'import legion; print(legion.__version__);')/\""
                }
            )
            parallel (
                'Build Grafana Docker image': {
                    sh """
                    cd k8s/grafana
                    docker build $dockerCacheArg --build-arg pip_extra_index_params=" --extra-index-url ${params.PyPiRepository}" --build-arg pip_legion_version_string="==${Globals.baseVersion}+${Globals.localVersion}" -t legion/k8s-grafana .
                    """
                    UploadDockerImage('legion/k8s-grafana')
                }, 'Build Edge Docker image': {
                    sh """
                    rm -rf k8s/edge/static/docs
                    cp -rf legion/docs/build/html/ k8s/edge/static/docs/
                    build_time=`date -u +'%d.%m.%Y %H:%M:%S'`
                    sed -i "s/{VERSION}/${Globals.baseVersion} ${Globals.localVersion}/" k8s/edge/static/index.html
                    sed -i "s/{COMMIT}/${Globals.rootCommit}/" k8s/edge/static/index.html
                    sed -i "s/{BUILD_INFO}/#${env.BUILD_NUMBER} \$build_time UTC/" k8s/edge/static/index.html

                    cd k8s/edge
                    docker build $dockerCacheArg --build-arg pip_extra_index_params="--extra-index-url ${params.PyPiRepository}" --build-arg pip_legion_version_string="==${Globals.baseVersion}+${Globals.localVersion}" -t legion/k8s-edge .
                    """
                    UploadDockerImage('legion/k8s-edge')
                }, 'Build Jenkins Docker image': {
                    sh """
                    cd k8s/jenkins
                    docker build $dockerCacheArg --build-arg jenkins_plugin_version="${Globals.baseVersion}-${Globals.localVersion}" --build-arg jenkins_plugin_server="${params.JenkinsPluginsRepository}" -t legion/k8s-jenkins .
                    """
                    UploadDockerImage('legion/k8s-jenkins')
                }, 'Build Bare model': {
                    sh """
                    cd k8s/test-bare-model-api
                    docker build $dockerCacheArg -t legion/test-bare-model-api .
                    """
                    UploadDockerImage('legion/test-bare-model-api')
                }, 'Build Edi Docker image': {
                    sh """
                    cd k8s/edi
                    docker build $dockerCacheArg --build-arg pip_extra_index_params="--extra-index-url ${params.PyPiRepository}" --build-arg pip_legion_version_string="==${Globals.baseVersion}+${Globals.localVersion}" --build-arg source_image="legion/base-python-image" -t legion/k8s-edi .
                    """
                    UploadDockerImage('legion/k8s-edi')
                }, 'Build Airflow Docker image': {
                    sh """
                    cd k8s/airflow
                    docker build $dockerCacheArg --build-arg pip_extra_index_params="--extra-index-url ${params.PyPiRepository}" --build-arg pip_legion_version_string="==${Globals.baseVersion}+${Globals.localVersion}" --build-arg source_image="legion/base-python-image" -t legion/k8s-airflow .
                    """
                    UploadDockerImage('legion/k8s-airflow')
                }, 'Run Python tests': {
                    sh """
                    cd legion
                    ../.venv/bin/nosetests --with-coverage --cover-package legion --with-xunit --cover-html
                    """
                    junit 'legion/nosetests.xml'
    
                    sh """
                    cd legion && cp -rf cover/ \"${params.LocalDocumentationStorage}\$(../.venv/bin/python3 -c 'import legion; print(legion.__version__);')-cover/\"
                    """
                }
            )
        }
    }
    catch (e) {
        // If there was an exception thrown, the build failed
        currentBuild.result = "FAILED"
        throw e
    } finally {
        // Success or failure, always send notifications
        notifyBuild(currentBuild.result)
    }

    print("Base version ${Globals.baseVersion} local version ${Globals.localVersion}")
}



def notifyBuild(String buildStatus = 'STARTED') {
    // build status of null means successful
    buildStatus =  buildStatus ?: 'SUCCESSFUL'

    def previousBuild = currentBuild.getPreviousBuild()
    def previousBuildResult = previousBuild != null ? previousBuild.result : null

    def currentBuildResultSuccessful = buildStatus == 'SUCCESSFUL' || buildStatus == 'SUCCESS'
    def previousBuildResultSuccessful = previousBuildResult == 'SUCCESSFUL' || previousBuildResult == 'SUCCESS'

    def masterOrDevelopBuild = params.GitBranch == 'origin/develop' || params.GitBranch == 'origin/master'

    print("NOW SUCCESSFUL: ${currentBuildResultSuccessful}, PREV SUCCESSFUL: ${previousBuildResultSuccessful}, MASTER OR DEV: ${masterOrDevelopBuild}")

    if (!masterOrDevelopBuild)
        return

    // Skip green -> green
    if (currentBuildResultSuccessful && previousBuildResultSuccessful)
        return

    // Default values
    def colorCode = '#FF0000'
    def summary = """\
    @here Job *${env.JOB_NAME}* #${env.BUILD_NUMBER} - *${buildStatus}* (previous: ${previousBuildResult})
    branch *${params.GitBranch}*
    commit *${Globals.rootCommit}*
    version *${Globals.baseVersion}  ${Globals.localVersion}*
    Manage: <${env.BUILD_URL}|Open>, <${env.BUILD_URL}/consoleFull|Full logs>, <${env.BUILD_URL}/parameters/|Parameters>
    """.stripIndent()

    // Override default values based on build status
    if (buildStatus == 'STARTED') {
        colorCode = '#FFFF00'
    } else if (buildStatus == 'SUCCESSFUL') {
        colorCode = '#00FF00'
    } else {
        colorCode = '#FF0000'
    }

    slackSend (color: colorCode, message: summary)
}<|MERGE_RESOLUTION|>--- conflicted
+++ resolved
@@ -98,27 +98,7 @@
                     ../.venv/bin/python3 setup.py bdist_wheel
                     ../.venv/bin/python3 setup.py develop
                     cd -
-<<<<<<< HEAD
-                    """   
-                }, 'Build docs': {
-                    fullBuildNumber = env.BUILD_NUMBER
-                    fullBuildNumber.padLeft(4, '0')
-
-                    sh '''
-                    cd legion
-                    LEGION_VERSION="\$(../.venv/bin/python3 -c 'import legion; print(legion.__version__);')"
-                    cd docs
-                    sphinx-apidoc -f --private -o source/ ../legion/ -V "\$LEGION_VERSION"
-                    sed -i "s/'1.0'/'\$LEGION_VERSION'/" source/conf.py
-                    make html
-                    find build/html -type f -name '*.html' | xargs sed -i -r 's/href="(.*)\\.md"/href="\\1.html"/'
-                    cd ../../
-                    '''
-
-                    sh "cd legion && cp -rf docs/build/html/ \"${params.LocalDocumentationStorage}\$(../.venv/bin/python3 -c 'import legion; print(legion.__version__);')/\""
-=======
-                    """
->>>>>>> 6341d7e3
+                    """
                 }, 'Run Python code analyzers': {
                     sh '''
                     cd legion
